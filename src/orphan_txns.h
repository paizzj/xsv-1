// Copyright (c) 2019 The Bitcoin SV developers
// Distributed under the MIT software license, see the accompanying
// file COPYING or http://www.opensource.org/licenses/mit-license.php.

#pragma once

#include "net.h"
#include "primitives/transaction.h"
#include "txn_validation_data.h"

#include <shared_mutex>
#include <vector>
#include <random>

struct COrphanTxnEntry {
    TxInputDataSPtr pTxInputData {nullptr};
    int64_t nTimeExpire {};
    unsigned int size{};
};

struct IterComparator {
    template <typename I> bool operator()(const I &a, const I &b) const {
        return &(*a) < &(*b);
    }
};

struct CTxnIdComparator {
    bool operator ()(const TxInputDataSPtr& lhs, const TxInputDataSPtr& rhs) const {
        return lhs->mpTx->GetId() < rhs->mpTx->GetId();
    }
};

class COrphanTxns;
using OrphanTxnsSPtr = std::shared_ptr<COrphanTxns>;
using CompactExtraTxnsVec = std::vector<std::pair<uint256, CTransactionRef>>;

/**
 * A class created to support orphan txns during validation.
 */
class COrphanTxns {
    /** Expiration time for orphan transactions in seconds */
    static constexpr int64_t ORPHAN_TX_EXPIRE_TIME = 20 * 60;
    /** Minimum time between orphan transactions expire time checks in seconds */
    static constexpr int64_t ORPHAN_TX_EXPIRE_INTERVAL = 5 * 60;

  public:
    /** A default max limit for collected outpoints */
    static constexpr unsigned int DEFAULT_MAX_COLLECTED_OUTPOINTS = 300000;
<<<<<<< HEAD
    /** Default for -maxorphantx, maximum number of orphan transactions kept in
     *  memory */
    static constexpr unsigned int DEFAULT_MAX_ORPHAN_TRANSACTIONS = 5000;
=======
    /** Default for -maxorphantxssize, maximum size of orphan transactions is 10 MB*/
    static constexpr uint64_t DEFAULT_MAX_ORPHAN_TRANSACTIONS_SIZE = 100 * ONE_MEGABYTE;
>>>>>>> aaab180c
    /** Default number of orphan+recently-replaced txn to keep around for block
     *  reconstruction */
    static constexpr unsigned int DEFAULT_BLOCK_RECONSTRUCTION_EXTRA_TXN = 100;

    COrphanTxns(
        size_t maxCollectedOutpoints,
        size_t maxExtraTxnsForCompactBlock,
        size_t maxTxSizePolicy);
    ~COrphanTxns() = default;

    // Forbid copying/assignment
    COrphanTxns(const COrphanTxns&) = delete;
    COrphanTxns(COrphanTxns&&) = delete;
    COrphanTxns& operator=(const COrphanTxns&) = delete;
    COrphanTxns& operator=(COrphanTxns&&) = delete;

    /** Add a new txn*/
    void addTxn(const TxInputDataSPtr& pTxInputData);
    /** Add txn to the block reconstruction queue */
    void addToCompactExtraTxns(const CTransactionRef &tx);
    /** Erase a given txn */
    int eraseTxn(const uint256& hash);
    /** Erase all txns form the given peer */
    void eraseTxnsFromPeer(NodeId peer);
    /** Erase all txn */
    void eraseTxns();
    /** Check if txn exists by prevout */
    bool checkTxnExists(const COutPoint& prevout) const;
    /** Check if txn exists by it's hash */
    bool checkTxnExists(const uint256& txHash) const;
    /** Get txns hash for the given prevout */
    std::vector<uint256> getTxnsHash(const COutPoint& prevout) const;
    /** Get extra transactions needed by block's reconstruction */
    CompactExtraTxnsVec getCompactExtraTxns() const;
    /** Limit a number of orphan transactions size */
    unsigned int limitTxnsSize(uint64_t nMaxOrphanTxnsSize, bool fSkipRndEviction=false);
    /** Collect dependent transactions which might be processed later */
    std::vector<TxInputDataSPtr> collectDependentTxnsForRetry();
    /** Collect txn's outpoints which will be used to find any dependant orphan txn */
    void collectTxnOutpoints(const CTransaction& tx);
    /** Erase collected outpoints */
    void eraseCollectedOutpoints();
    /** Erase collected outpoints from the given txns */
    void eraseCollectedOutpointsFromTxns(const std::vector<TxId>& vRemovedTxIds);
    /** Get a number of orphan transactions queued */
    size_t getTxnsNumber();
    /** Get collected outpoints */
    std::vector<COutPoint> getCollectedOutpoints();
    /** Get a random orphan txn by a lower bound (needed for UTs) */
    TxInputDataSPtr getRndOrphanByLowerBound(const uint256& key);

  private:
    // Private aliasis
    using OrphanTxns = std::map<uint256, COrphanTxnEntry>;
    using OrphanTxnsIter = OrphanTxns::iterator;
    using OrphanTxnsByPrev =
            std::map<COutPoint, std::set<OrphanTxnsIter, IterComparator>>;
    using OrphanTxnsByPrevIter = OrphanTxnsByPrev::iterator;
    /** A non-locking version of addToCompactExtraTxns */
    void addToCompactExtraTxnsNL(const CTransactionRef &tx);
    /** A non-locking version of checkTxnExists */
    bool checkTxnExistsNL(const uint256& txHash) const;
    /** Execute txn's erase (private & not protected by a lock) */
    int eraseTxnNL(const uint256& hash);

    /** Orphan txns recently received */
    OrphanTxns mOrphanTxns;
    OrphanTxnsByPrev mOrphanTxnsByPrev;
    mutable std::shared_mutex mOrphanTxnsMtx {};

    /** Txn outpoints collected and waiting to be used to find any dependant orphan txn */
    std::vector<COutPoint> mCollectedOutpoints {};
    size_t mMaxCollectedOutpoints {};
    mutable std::mutex mCollectedOutpointsMtx {};

    /** Extra txns used by block reconstruction */
    CompactExtraTxnsVec mExtraTxnsForCompact;
    mutable std::shared_mutex mExtraTxnsForCompactMtx {};
    size_t mExtraTxnsForCompactIdx {0};
    size_t mMaxExtraTxnsForCompactBlock {0};
    size_t mMaxStandardTxSize {0};

    /** Control txns limit by a time slot */
    int64_t mNextSweep {0};

    /** A default generator */
    std::default_random_engine mGenerator {};
};<|MERGE_RESOLUTION|>--- conflicted
+++ resolved
@@ -46,14 +46,8 @@
   public:
     /** A default max limit for collected outpoints */
     static constexpr unsigned int DEFAULT_MAX_COLLECTED_OUTPOINTS = 300000;
-<<<<<<< HEAD
-    /** Default for -maxorphantx, maximum number of orphan transactions kept in
-     *  memory */
-    static constexpr unsigned int DEFAULT_MAX_ORPHAN_TRANSACTIONS = 5000;
-=======
     /** Default for -maxorphantxssize, maximum size of orphan transactions is 10 MB*/
     static constexpr uint64_t DEFAULT_MAX_ORPHAN_TRANSACTIONS_SIZE = 100 * ONE_MEGABYTE;
->>>>>>> aaab180c
     /** Default number of orphan+recently-replaced txn to keep around for block
      *  reconstruction */
     static constexpr unsigned int DEFAULT_BLOCK_RECONSTRUCTION_EXTRA_TXN = 100;
