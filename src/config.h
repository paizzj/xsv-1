--- conflicted
+++ resolved
@@ -74,14 +74,11 @@
     virtual uint64_t GetFactorMaxSendQueuesBytes() const = 0;
     virtual uint64_t GetMaxSendQueuesBytes() const = 0; // calculated based on factorMaxSendQueuesBytes
 
-<<<<<<< HEAD
-=======
     virtual void SetMiningCandidateBuilder(mining::CMiningFactory::BlockAssemblerType type) = 0;
     virtual mining::CMiningFactory::BlockAssemblerType GetMiningCandidateBuilder() const = 0;
 
     virtual void SetAcceptP2SH(bool acceptP2SHIn) = 0;
     virtual bool GetAcceptP2SH() const = 0;
->>>>>>> ddcc53df
 };
 
 class GlobalConfig final : public Config {
@@ -139,15 +136,12 @@
     uint64_t GetFactorMaxSendQueuesBytes() const override;
     uint64_t GetMaxSendQueuesBytes() const override;
 
-<<<<<<< HEAD
-=======
     void SetMiningCandidateBuilder(mining::CMiningFactory::BlockAssemblerType type) override;
     mining::CMiningFactory::BlockAssemblerType GetMiningCandidateBuilder() const override;
 
     void SetAcceptP2SH(bool acceptP2SHIn) override;
     bool GetAcceptP2SH() const override;
 
->>>>>>> ddcc53df
     // Reset state of this object to match a newly constructed one. 
     // Used in constructor and for unit testing to always start with a clean state
     void Reset(); 
@@ -255,8 +249,6 @@
     uint64_t GetFactorMaxSendQueuesBytes() const override { return 0;}
     uint64_t GetMaxSendQueuesBytes() const override { return 0; }
 
-<<<<<<< HEAD
-=======
     void SetMiningCandidateBuilder(mining::CMiningFactory::BlockAssemblerType type) override {}
     mining::CMiningFactory::BlockAssemblerType GetMiningCandidateBuilder() const override {
         return mining::CMiningFactory::BlockAssemblerType::LEGACY;
@@ -265,7 +257,6 @@
     void SetAcceptP2SH(bool acceptP2SHIn) override { acceptP2SH = acceptP2SHIn; }
     bool GetAcceptP2SH() const override { return acceptP2SH; }
 
->>>>>>> ddcc53df
 private:
     std::unique_ptr<CChainParams> chainParams;
     uint64_t dataCarrierSize { DEFAULT_DATA_CARRIER_SIZE };
