--- conflicted
+++ resolved
@@ -7,10 +7,7 @@
 #include "consensus/consensus.h"
 #include "validation.h"
 #include "net.h"
-<<<<<<< HEAD
-=======
 #include "util.h"
->>>>>>> ddcc53df
 
 GlobalConfig::GlobalConfig() {
     Reset();
